//! The extractor module contains the logic to generate variables based on the
//! Rule configuration.
//!
//! An *Extractor* is linked to the "WITH" clause of a Rule and determines the value
//! of dynamically generated variables.

use crate::accessor::{Accessor, AccessorBuilder};
use crate::config::rule::{Extractor, ExtractorRegex};
use crate::error::MatcherError;
use crate::model::InternalEvent;
use log::*;
use regex::{Captures, Regex as RustRegex};
use std::collections::HashMap;
use tornado_common_api::Value;

/// The MatcherExtractor instance builder.
#[derive(Default)]
pub struct MatcherExtractorBuilder {
    accessor: AccessorBuilder,
}

impl MatcherExtractorBuilder {
    /// Returns a new MatcherExtractorBuilder instance.
    pub fn new() -> MatcherExtractorBuilder {
        MatcherExtractorBuilder { accessor: AccessorBuilder::new() }
    }

    /// Returns a specific MatcherExtractor instance based on the matcher.extractor rule configuration.
    ///
    /// # Example
    ///
    /// ```rust
    ///
    ///    use tornado_common_api::{Event, Value};
    ///    use tornado_engine_matcher::matcher::extractor::MatcherExtractorBuilder;
    ///    use tornado_engine_matcher::config::rule::{Extractor, ExtractorRegex};
    ///    use tornado_engine_matcher::model::InternalEvent;
    ///    use std::collections::HashMap;
    ///
    ///    let mut extractor_config = HashMap::new();
    ///
    ///    extractor_config.insert(
    ///        String::from("extracted_temp"),
    ///        Extractor {
    ///            from: String::from("${event.type}"),
    ///            regex: ExtractorRegex::Regex {
    ///                regex: String::from(r"[0-9]+"),
    ///                group_match_idx: Some(0),
    ///                all_matches: None,
    ///            },
    ///        },
    ///    );
    ///
    ///    // The matcher_extractor contains the logic to create the "extracted_temp" variable from the ${event.type}.
    ///    // The value of the "extracted_temp" variable is obtained by applying the regular expression "[0-9]+" to
    ///    // the event.type.
    ///    let matcher_extractor = MatcherExtractorBuilder::new().build("rule_name", &extractor_config).unwrap();
    ///
    ///    let event: InternalEvent = Event::new("temp=44'C").into();
    ///    let mut extracted_vars = Value::Map(HashMap::new());
    ///
    ///    let result = matcher_extractor.process_all(&event, &mut extracted_vars);
    ///
    ///    assert!(result.is_ok());
    ///    assert_eq!(1, extracted_vars.get_map().unwrap().len());
    ///    assert_eq!(
    ///        "44",
    ///        extracted_vars.get_from_map("rule_name").unwrap().get_from_map("extracted_temp").unwrap()
    ///    );
    /// ```
    pub fn build(
        &self,
        rule_name: &str,
        config: &HashMap<String, Extractor>,
    ) -> Result<MatcherExtractor, MatcherError> {
        let mut matcher_extractor =
            MatcherExtractor { rule_name: rule_name.to_owned(), extractors: HashMap::new() };
        for (key, extractor) in config.iter() {
            matcher_extractor.extractors.insert(
                key.to_owned(),
                ValueExtractor::build(rule_name, key, extractor, &self.accessor)?,
            );
        }

        trace!(
            "MatcherExtractorBuilder - build: built matcher.extractor [{:?}] for input value [{:?}]",
            &matcher_extractor, config
        );

        Ok(matcher_extractor)
    }
}

#[derive(Debug)]
pub struct MatcherExtractor {
    rule_name: String,
    extractors: HashMap<String, ValueExtractor>,
}

impl MatcherExtractor {
    /*
    /// Returns the value of the variable named 'key' generated from the provided Event.
    fn extract(&self, key: &str, event: &InternalEvent, extracted_vars: Option<&Value>) -> Result<String, MatcherError> {
        let extracted = self.extractors.get(key).and_then(|extractor| extractor.extract(event, extracted_vars));
        self.check_extracted(key, extracted)
    }
    */

    /// Fills the Event with the extracted variables defined in the rule and generated from the Event itself.
    /// Returns an Error if not all variables can be correctly extracted.
    /// The variable 'key' in the event.extracted_vars map has the form:
    /// rule_name.extracted_var_name
    pub fn process_all(
        &self,
        event: &InternalEvent,
        extracted_vars: &mut Value,
    ) -> Result<(), MatcherError> {
<<<<<<< HEAD
        let mut vars = HashMap::new();
        for (key, extractor) in &self.extractors {
            let value =
                self.check_extracted(key, extractor.extract(event, Some(extracted_vars)))?;
            vars.insert(extractor.key.to_string(), value);
        }
        if !vars.is_empty() {
            if let Some(map) = extracted_vars.get_map_mut() {
                map.insert(self.rule_name.to_string(), Value::Map(vars));
            } else {
                return Err(MatcherError::InternalSystemError {
                    message: "MatcherExtractor - process_all - expected a Value::Map".to_owned(),
                });
            }
=======
        if !self.extractors.is_empty() {
            let mut vars = HashMap::new();
            for (key, extractor) in &self.extractors {
                let value =
                    self.check_extracted(key, extractor.extract(event, Some(extracted_vars)))?;
                vars.insert(extractor.key.to_string(), value);
            }
            extracted_vars.insert(self.rule_name.to_string(), Value::Map(vars));
>>>>>>> 5ed40eb0
        }
        Ok(())
    }

    fn check_extracted(&self, key: &str, extracted: Option<Value>) -> Result<Value, MatcherError> {
        match extracted {
            Some(value) => Ok(value),
            None => {
                Err(MatcherError::MissingExtractedVariableError { variable_name: key.to_owned() })
            }
        }
    }
}

#[derive(Debug)]
struct ValueExtractor {
    pub key: String,
    pub regex_extractor: RegexValueExtractor,
}

impl ValueExtractor {
    pub fn build(
        rule_name: &str,
        key: &str,
        extractor: &Extractor,
        accessor: &AccessorBuilder,
    ) -> Result<ValueExtractor, MatcherError> {
        Ok(Self {
            key: key.to_owned(),
            regex_extractor: RegexValueExtractor::build(rule_name, extractor, accessor)?,
        })
    }

    pub fn extract(&self, event: &InternalEvent, extracted_vars: Option<&Value>) -> Option<Value> {
        self.regex_extractor.extract(event, extracted_vars)
    }
}

#[derive(Debug)]
enum RegexValueExtractor {
    SingleMatchSingleGroup { regex: RustRegex, group_match_idx: usize, target: Accessor },
    AllMatchesSingleGroup { regex: RustRegex, group_match_idx: usize, target: Accessor },
    SingleMatchAllGroups { regex: RustRegex, target: Accessor },
    AllMatchesAllGroups { regex: RustRegex, target: Accessor },
    SingleMatchNamedGroups { regex: RustRegex, target: Accessor },
    AllMatchesNamedGroups { regex: RustRegex, target: Accessor },
}

impl RegexValueExtractor {
    pub fn build(
        rule_name: &str,
        extractor: &Extractor,
        accessor: &AccessorBuilder,
    ) -> Result<RegexValueExtractor, MatcherError> {
        let target = accessor.build(rule_name, &extractor.from)?;

        match &extractor.regex {
            ExtractorRegex::Regex { regex, group_match_idx, all_matches } => {
                let rust_regex =
                    RustRegex::new(regex).map_err(|e| MatcherError::ExtractorBuildFailError {
                        message: format!("Cannot parse regex [{}]", regex),
                        cause: e.to_string(),
                    })?;

                let all_matches = all_matches.unwrap_or(false);

                if has_named_groups(&rust_regex) {
                    warn!(
                        "The regex [{}] has named groups but the extractor is index based.",
                        regex
                    );
                }

                match group_match_idx {
                    Some(group_match_idx) => {
                        if all_matches {
                            Ok(RegexValueExtractor::AllMatchesSingleGroup {
                                target,
                                group_match_idx: *group_match_idx,
                                regex: rust_regex,
                            })
                        } else {
                            Ok(RegexValueExtractor::SingleMatchSingleGroup {
                                target,
                                group_match_idx: *group_match_idx,
                                regex: rust_regex,
                            })
                        }
                    }
                    None => {
                        if all_matches {
                            Ok(RegexValueExtractor::AllMatchesAllGroups {
                                target,
                                regex: rust_regex,
                            })
                        } else {
                            Ok(RegexValueExtractor::SingleMatchAllGroups {
                                target,
                                regex: rust_regex,
                            })
                        }
                    }
                }
            }
            ExtractorRegex::RegexNamedGroups { regex, all_matches } => {
                let rust_regex =
                    RustRegex::new(regex).map_err(|e| MatcherError::ExtractorBuildFailError {
                        message: format!("Cannot parse regex [{}]", regex),
                        cause: e.to_string(),
                    })?;

                if !has_named_groups(&rust_regex) {
                    return Err(MatcherError::ConfigurationError {
                        message: format!(
                            "The regex [{}] has no named groups but it is used in named_match.",
                            regex
                        ),
                    });
                }

                if all_matches.unwrap_or(false) {
                    Ok(RegexValueExtractor::AllMatchesNamedGroups { regex: rust_regex, target })
                } else {
                    Ok(RegexValueExtractor::SingleMatchNamedGroups { regex: rust_regex, target })
                }
            }
        }
    }

    pub fn extract(&self, event: &InternalEvent, extracted_vars: Option<&Value>) -> Option<Value> {
        match self {
            // Note: the non-'multi' implementations could be avoided as they are a particular case of the 'multi' ones;
            // however, we can use an optimized logic if we know beforehand that only the first capture is required
            RegexValueExtractor::SingleMatchSingleGroup { regex, group_match_idx, target } => {
                let cow_value = target.get(event, extracted_vars)?;
                let text = cow_value.get_text()?;
                let captures = regex.captures(text)?;
                captures
                    .get(*group_match_idx)
                    .map(|matched| Value::Text(matched.as_str().to_owned()))
            }
            RegexValueExtractor::AllMatchesSingleGroup { regex, group_match_idx, target } => {
                let cow_value = target.get(event, extracted_vars)?;
                let text = cow_value.get_text()?;

                let mut result = vec![];
                for captures in regex.captures_iter(text) {
                    if let Some(value) = captures
                        .get(*group_match_idx)
                        .map(|matched| Value::Text(matched.as_str().to_owned()))
                    {
                        result.push(value);
                    } else {
                        return None;
                    }
                }
                if !result.is_empty() {
                    Some(Value::Array(result))
                } else {
                    None
                }
            }
            RegexValueExtractor::SingleMatchAllGroups { regex, target } => {
                let cow_value = target.get(event, extracted_vars)?;
                let text = cow_value.get_text()?;
                let captures = regex.captures(text)?;

                if let Some(groups) = get_indexed_groups(&captures) {
                    Some(Value::Array(groups))
                } else {
                    None
                }
            }
            RegexValueExtractor::AllMatchesAllGroups { regex, target } => {
                let cow_value = target.get(event, extracted_vars)?;
                let text = cow_value.get_text()?;

                let mut result = vec![];
                for captures in regex.captures_iter(text) {
                    if let Some(groups) = get_indexed_groups(&captures) {
                        result.push(Value::Array(groups));
                    } else {
                        return None;
                    }
                }
                if !result.is_empty() {
                    Some(Value::Array(result))
                } else {
                    None
                }
            }
            RegexValueExtractor::SingleMatchNamedGroups { regex, target } => {
                let cow_value = target.get(event, extracted_vars)?;
                let text = cow_value.get_text()?;

                if let Some(captures) = regex.captures(text) {
                    if let Some(groups) = get_named_groups(&captures, regex) {
                        return Some(Value::Map(groups));
                    } else {
                        return None;
                    }
                };
                None
            }
            RegexValueExtractor::AllMatchesNamedGroups { regex, target } => {
                let cow_value = target.get(event, extracted_vars)?;
                let text = cow_value.get_text()?;
                let mut result = vec![];
                for captures in regex.captures_iter(text) {
                    if let Some(groups) = get_named_groups(&captures, regex) {
                        result.push(Value::Map(groups));
                    } else {
                        return None;
                    }
                }
                if !result.is_empty() {
                    Some(Value::Array(result))
                } else {
                    None
                }
            }
        }
    }
}

fn get_named_groups(captures: &Captures, regex: &RustRegex) -> Option<HashMap<String, Value>> {
    let mut groups = HashMap::new();
    for name in regex.capture_names() {
        if let Some(name) = name {
            if let Some(matched) = captures.name(name) {
                groups.insert(name.to_owned(), Value::Text(matched.as_str().to_owned()));
            } else {
                return None;
            }
        }
    }
    Some(groups)
}

fn get_indexed_groups(captures: &Captures) -> Option<Vec<Value>> {
    let mut groups = vec![];
    for capture in captures.iter() {
        if let Some(matched) = capture {
            groups.push(Value::Text(matched.as_str().to_owned()))
        } else {
            return None;
        }
    }
    Some(groups)
}

fn has_named_groups(regex: &RustRegex) -> bool {
    for name in regex.capture_names() {
        if name.is_some() {
            return true;
        }
    }
    false
}

#[cfg(test)]
mod test {
    use super::*;
    use crate::accessor::AccessorBuilder;
    use crate::config::rule::ExtractorRegex;
    use maplit::*;
    use std::collections::HashMap;
    use tornado_common_api::Event;

    #[test]
    fn should_build_an_extractor() {
        let extractor = ValueExtractor::build(
            "rule_name",
            "key",
            &Extractor {
                from: "".to_string(),
                regex: ExtractorRegex::Regex {
                    regex: "".to_string(),
                    group_match_idx: Some(0),
                    all_matches: None,
                },
            },
            &AccessorBuilder::new(),
        );
        assert!(extractor.is_ok());
    }

    #[test]
    fn build_should_fail_if_not_valid_regex() {
        let extractor = ValueExtractor::build(
            "rule_name",
            "key",
            &Extractor {
                from: "".to_string(),
                regex: ExtractorRegex::Regex {
                    regex: "[".to_string(),
                    group_match_idx: Some(0),
                    all_matches: None,
                },
            },
            &AccessorBuilder::new(),
        );
        assert!(extractor.is_err());
    }

    #[test]
    fn should_match_and_return_group_at_zero() {
        let extractor = ValueExtractor::build(
            "rule_name",
            "key",
            &Extractor {
                from: "${event.type}".to_string(),
                regex: ExtractorRegex::Regex {
                    regex: r"(https?|ftp)://([^/\r\n]+)(/[^\r\n]*)?".to_string(),
                    group_match_idx: Some(0),
                    all_matches: None,
                },
            },
            &AccessorBuilder::new(),
        )
        .unwrap();

        let event = new_event("http://stackoverflow.com/");

        assert_eq!(
            Value::Text("http://stackoverflow.com/".to_owned()),
            extractor.extract(&event, None).unwrap()
        );
    }

    #[test]
    fn should_match_and_return_group_at_one() {
        let extractor = ValueExtractor::build(
            "rule_name",
            "key",
            &Extractor {
                from: "${event.type}".to_string(),
                regex: ExtractorRegex::Regex {
                    regex: r"(https?|ftp)://([^/\r\n]+)(/[^\r\n]*)?".to_string(),
                    group_match_idx: Some(1),
                    all_matches: None,
                },
            },
            &AccessorBuilder::new(),
        )
        .unwrap();

        let event = new_event("http://stackoverflow.com/");

        assert_eq!(Value::Text("http".to_owned()), extractor.extract(&event, None).unwrap());
    }

    #[test]
    fn should_match_and_return_group_at_one_multi() {
        let extractor = ValueExtractor::build(
            "rule_name",
            "key",
            &Extractor {
                from: "${event.type}".to_string(),
                regex: ExtractorRegex::Regex {
                    regex: r"(https?|ftp)://([^/\r\n]+)(/[^\r\n]*)?".to_string(),
                    group_match_idx: Some(1),
                    all_matches: Some(true),
                },
            },
            &AccessorBuilder::new(),
        )
        .unwrap();

        let event = new_event("http://stackoverflow.com/\nftp://test.com");

        assert_eq!(
            Value::Array(vec![Value::Text("http".to_owned()), Value::Text("ftp".to_owned()),]),
            extractor.extract(&event, None).unwrap()
        );
    }

    #[test]
    fn should_match_and_return_group_at_two() {
        let extractor = ValueExtractor::build(
            "rule_name",
            "key",
            &Extractor {
                from: "${event.type}".to_string(),
                regex: ExtractorRegex::Regex {
                    regex: r"(https?|ftp)://([^/\r\n]+)(/[^\r\n]*)?".to_string(),
                    group_match_idx: Some(2),
                    all_matches: None,
                },
            },
            &AccessorBuilder::new(),
        )
        .unwrap();

        let event = new_event("http://stackoverflow.com/");

        assert_eq!(
            Value::Text("stackoverflow.com".to_owned()),
            extractor.extract(&event, None).unwrap()
        );
    }

    #[test]
    fn should_match_and_return_none_if_not_valid_group() {
        let extractor = ValueExtractor::build(
            "rule_name",
            "key",
            &Extractor {
                from: "${event.type}".to_string(),
                regex: ExtractorRegex::Regex {
                    regex: r"(https?|ftp)://([^/\r\n]+)(/[^\r\n]*)?".to_string(),
                    group_match_idx: Some(10000),
                    all_matches: None,
                },
            },
            &AccessorBuilder::new(),
        )
        .unwrap();

        let event = new_event("http://stackoverflow.com/");

        assert!(extractor.extract(&event, None).is_none());
    }

    #[test]
    fn should_match_and_return_none_if_not_valid_group_multi() {
        let extractor = ValueExtractor::build(
            "rule_name",
            "key",
            &Extractor {
                from: "${event.type}".to_string(),
                regex: ExtractorRegex::Regex {
                    regex: r"(https?|ftp)://([^/\r\n]+)(/[^\r\n]*)?".to_string(),
                    group_match_idx: Some(10000),
                    all_matches: Some(true),
                },
            },
            &AccessorBuilder::new(),
        )
        .unwrap();

        let event = new_event("http://stackoverflow.com/");

        assert!(extractor.extract(&event, None).is_none());
    }

    #[test]
    fn should_match_and_return_none_if_not_value_from_event() {
        let extractor = ValueExtractor::build(
            "rule_name",
            "key",
            &Extractor {
                from: "${event.payload.body}".to_string(),
                regex: ExtractorRegex::Regex {
                    regex: r"(https?|ftp)://([^/\r\n]+)(/[^\r\n]*)?".to_string(),
                    group_match_idx: Some(1),
                    all_matches: None,
                },
            },
            &AccessorBuilder::new(),
        )
        .unwrap();

        let event = new_event("");

        assert!(extractor.extract(&event, None).is_none());
    }

    #[test]
    fn should_extract_all_variables_and_return_true() {
        let mut from_config = HashMap::new();

        from_config.insert(
            String::from("extracted_temp"),
            Extractor {
                from: String::from("${event.type}"),
                regex: ExtractorRegex::Regex {
                    regex: String::from(r"[0-9]+"),
                    group_match_idx: Some(0),
                    all_matches: None,
                },
            },
        );

        from_config.insert(
            String::from("extracted_text"),
            Extractor {
                from: String::from("${event.type}"),
                regex: ExtractorRegex::Regex {
                    regex: String::from(r"[a-z]+"),
                    group_match_idx: Some(0),
                    all_matches: None,
                },
            },
        );

        let extractor = MatcherExtractorBuilder::new().build("rule", &from_config).unwrap();

        let event = new_event("temp=44'C");
        let mut extracted_vars = Value::Map(HashMap::new());

        extractor.process_all(&event, &mut extracted_vars).unwrap();

        assert_eq!(1, extracted_vars.get_map().unwrap().len());
        assert_eq!(2, extracted_vars.get_from_map("rule").unwrap().get_map().unwrap().len());
        assert_eq!(
            "44",
            extracted_vars.get_from_map("rule").unwrap().get_from_map("extracted_temp").unwrap()
        );
        assert_eq!(
            "temp",
            extracted_vars.get_from_map("rule").unwrap().get_from_map("extracted_text").unwrap()
        );
    }

    #[test]
    fn should_extract_all_variables_and_return_false_is_not_all_resolved() {
        let mut from_config = HashMap::new();

        from_config.insert(
            String::from("extracted_temp"),
            Extractor {
                from: String::from("${event.type}"),
                regex: ExtractorRegex::Regex {
                    regex: String::from(r"[0-9]+"),
                    group_match_idx: Some(0),
                    all_matches: None,
                },
            },
        );

        from_config.insert(
            String::from("extracted_none"),
            Extractor {
                from: String::from("${event.payload.nothing}"),
                regex: ExtractorRegex::Regex {
                    regex: String::from(r"[a-z]+"),
                    group_match_idx: Some(0),
                    all_matches: None,
                },
            },
        );

        let extractor = MatcherExtractorBuilder::new().build("", &from_config).unwrap();

        let mut event = new_event("temp=44'C");
        let mut extracted_vars = Value::Map(HashMap::new());

        assert!(extractor.process_all(&mut event, &mut extracted_vars).is_err());
    }

    #[test]
    fn should_return_all_matching_groups_if_no_idx() {
        let extractor = ValueExtractor::build(
            "rule_name",
            "key",
            &Extractor {
                from: "${event.type}".to_string(),
                regex: ExtractorRegex::Regex {
                    regex: r"(https?|ftp)://([^/\r\n]+)(/[^\r\n]*)?".to_string(),
                    group_match_idx: None,
                    all_matches: None,
                },
            },
            &AccessorBuilder::new(),
        )
        .unwrap();

        let event = new_event("http://stackoverflow.com/");

        assert_eq!(
            Value::Array(vec![
                Value::Text("http://stackoverflow.com/".to_owned()),
                Value::Text("http".to_owned()),
                Value::Text("stackoverflow.com".to_owned()),
                Value::Text("/".to_owned()),
            ]),
            extractor.extract(&event, None).unwrap()
        );
    }

    #[test]
    fn should_return_all_matching_groups_multi_if_no_idx() {
        let extractor = ValueExtractor::build(
            "rule_name",
            "key",
            &Extractor {
                from: "${event.type}".to_string(),
                regex: ExtractorRegex::Regex {
                    regex: r"(https?|ftp)://([^.\n]+).([^.\n]*)?".to_string(),
                    group_match_idx: None,
                    all_matches: Some(true),
                },
            },
            &AccessorBuilder::new(),
        )
        .unwrap();

        let event = new_event("http://stackoverflow.com\nftp://test.org");

        assert_eq!(
            extractor.extract(&event, None),
            Some(Value::Array(vec![
                Value::Array(vec![
                    Value::Text("http://stackoverflow.com".to_owned()),
                    Value::Text("http".to_owned()),
                    Value::Text("stackoverflow".to_owned()),
                    Value::Text("com".to_owned()),
                ]),
                Value::Array(vec![
                    Value::Text("ftp://test.org".to_owned()),
                    Value::Text("ftp".to_owned()),
                    Value::Text("test".to_owned()),
                    Value::Text("org".to_owned()),
                ])
            ])),
        );
    }

    #[test]
    fn should_fail_if_not_all_matching_groups_are_found() {
        let extractor = ValueExtractor::build(
            "rule_name",
            "key",
            &Extractor {
                from: "${event.type}".to_string(),
                regex: ExtractorRegex::Regex {
                    regex: r"(https?|ftp)://([^.\n]+).(/[^.\n]*)?".to_string(),
                    group_match_idx: None,
                    all_matches: None,
                },
            },
            &AccessorBuilder::new(),
        )
        .unwrap();

        let event = new_event("http://stackoverflow/");

        assert_eq!(None, extractor.extract(&event, None));
    }

    #[test]
    fn should_fail_if_a_matching_group_is_not_found_even_if_regex_matches() {
        let extractor = ValueExtractor::build(
            "rule_name",
            "key",
            &Extractor {
                from: "${event.type}".to_string(),
                regex: ExtractorRegex::Regex {
                    regex: r"ab(c)*d".to_string(),
                    group_match_idx: None,
                    all_matches: None,
                },
            },
            &AccessorBuilder::new(),
        )
        .unwrap();

        let event = new_event("abd");

        assert_eq!(None, extractor.extract(&event, None));
    }

    #[test]
    fn should_fail_if_not_all_matching_groups_are_found_with_multi() {
        let extractor = ValueExtractor::build(
            "rule_name",
            "key",
            &Extractor {
                from: "${event.type}".to_string(),
                regex: ExtractorRegex::Regex {
                    regex: r"(https?|ftp)://([^.\n]+).(/[^.\n]*)?".to_string(),
                    group_match_idx: None,
                    all_matches: Some(true),
                },
            },
            &AccessorBuilder::new(),
        )
        .unwrap();

        let event = new_event("http://stackoverflow/");

        assert_eq!(None, extractor.extract(&event, None));
    }

    #[test]
    fn should_return_array_of_values_even_with_named_groups() {
        let extractor = ValueExtractor::build(
            "rule_name",
            "key",
            &Extractor {
                from: "${event.type}".to_string(),
                regex: ExtractorRegex::Regex {
                    regex: r"(?P<PROTOCOL>https?|ftp)://(?P<NAME>[^.\n]+).(?P<EXTENSION>[^.\n]*)?"
                        .to_string(),
                    group_match_idx: None,
                    all_matches: None,
                },
            },
            &AccessorBuilder::new(),
        )
        .unwrap();

        let event = new_event("http://stackoverflow.com");

        assert_eq!(
            Value::Array(vec![
                Value::Text("http://stackoverflow.com".to_owned()),
                Value::Text("http".to_owned()),
                Value::Text("stackoverflow".to_owned()),
                Value::Text("com".to_owned()),
            ]),
            extractor.extract(&event, None).unwrap()
        );
    }

    #[test]
    fn should_return_map_with_named_groups() {
        let extractor = ValueExtractor::build(
            "rule_name",
            "key",
            &Extractor {
                from: "${event.type}".to_string(),
                regex: ExtractorRegex::RegexNamedGroups {
                    regex: r"(?P<PROTOCOL>https?|ftp)://(?P<NAME>[^.\n]+).(?P<EXTENSION>[^.\n]*)?"
                        .to_string(),
                    all_matches: None,
                },
            },
            &AccessorBuilder::new(),
        )
        .unwrap();

        let event = new_event("http://stackoverflow.com");

        assert_eq!(
            extractor.extract(&event, None).unwrap(),
            Value::Map(hashmap![
                "PROTOCOL".to_string() => Value::Text("http".to_owned()),
                "NAME".to_string() => Value::Text("stackoverflow".to_owned()),
                "EXTENSION".to_string() => Value::Text("com".to_owned()),
            ]),
        );
    }

    #[test]
    fn should_return_map_with_named_groups_ignoring_unnamed_groups() {
        let extractor = ValueExtractor::build(
            "rule_name",
            "key",
            &Extractor {
                from: "${event.type}".to_string(),
                regex: ExtractorRegex::RegexNamedGroups {
                    regex: r"(?P<PROTOCOL>https?|ftp)://([^.\n]+).(?P<EXTENSION>[^.\n]*)?"
                        .to_string(),
                    all_matches: Some(false),
                },
            },
            &AccessorBuilder::new(),
        )
        .unwrap();

        let event = new_event("http://stackoverflow.com");

        assert_eq!(
            extractor.extract(&event, None).unwrap(),
            Value::Map(hashmap![
                "PROTOCOL".to_string() => Value::Text("http".to_owned()),
                "EXTENSION".to_string() => Value::Text("com".to_owned()),
            ]),
        );
    }

    #[test]
    fn should_return_error_if_regex_with_named_groups_does_not_match() {
        let extractor = ValueExtractor::build(
            "rule_name",
            "key",
            &Extractor {
                from: "${event.type}".to_string(),
                regex: ExtractorRegex::RegexNamedGroups {
                    regex: r"(?P<PROTOCOL>https?|ftp)://(?P<NAME>[^.\n]+)?".to_string(),
                    all_matches: None,
                },
            },
            &AccessorBuilder::new(),
        )
        .unwrap();

        let event = new_event("123");

        assert_eq!(extractor.extract(&event, None), None,);
    }

    #[test]
    fn should_return_multi_map_with_named_groups() {
        let extractor = ValueExtractor::build(
            "rule_name",
            "key",
            &Extractor {
                from: "${event.type}".to_string(),
                regex: ExtractorRegex::RegexNamedGroups {
                    regex: r"(?P<PROTOCOL>https?|ftp)://(?P<NAME>[^.\n]+).(?P<EXTENSION>[^.\n]*)?"
                        .to_string(),
                    all_matches: Some(true),
                },
            },
            &AccessorBuilder::new(),
        )
        .unwrap();

        let event = new_event("http://stackoverflow.com\nftp://test.org");

        assert_eq!(
            extractor.extract(&event, None),
            Some(Value::Array(vec![
                Value::Map(hashmap![
                    "PROTOCOL".to_string() => Value::Text("http".to_owned()),
                    "NAME".to_string() => Value::Text("stackoverflow".to_owned()),
                    "EXTENSION".to_string() => Value::Text("com".to_owned()),
                ]),
                Value::Map(hashmap![
                    "PROTOCOL".to_string() => Value::Text("ftp".to_owned()),
                    "NAME".to_string() => Value::Text("test".to_owned()),
                    "EXTENSION".to_string() => Value::Text("org".to_owned()),
                ])
            ])),
        );
    }

    #[test]
    fn should_return_error_if_regex_with_named_groups_multi_does_not_match() {
        let extractor = ValueExtractor::build(
            "rule_name",
            "key",
            &Extractor {
                from: "${event.type}".to_string(),
                regex: ExtractorRegex::RegexNamedGroups {
                    regex: r"(?P<PROTOCOL>https?|ftp)://(?P<NAME>[^.\n]+)?".to_string(),
                    all_matches: Some(true),
                },
            },
            &AccessorBuilder::new(),
        )
        .unwrap();

        let event = new_event("123");

        assert_eq!(extractor.extract(&event, None), None,);
    }

    #[test]
    fn should_return_multi_map_from_tabbed_map() {
        let extractor = ValueExtractor::build(
            "rule_name",
            "key",
            &Extractor {
                from: "${event.payload.table}".to_string(),
                regex: ExtractorRegex::RegexNamedGroups {
                    regex: r#"(?P<PID>[0-9]+)\s+(?P<Time>[0-9:]+)\s+(?P<UserId>[0-9]+)\s+(?P<UserName>\w+)\s+(?P<ServerName>\w+)\s+(?P<Level>[0-9]+)"#
                    .to_string(),
                    all_matches: Some(true),
                }
            },
            &AccessorBuilder::new(),
        )
            .unwrap();

        let mut payload = HashMap::new();
        payload.insert(
            "table".to_owned(),
            Value::Text(
                "483     00:00:00        76      JustynaG        1869AS0071      1
440     00:13:05        629     ArturC  1869AS0031      2
615     00:01:36        240     ArturC  1869AS0071      2
379     00:01:07        30      JoannaS 1869AS0041      3"
                    .to_owned(),
            ),
        );

        let event = InternalEvent::new(Event::new_with_payload("", payload));

        assert_eq!(
            extractor.extract(&event, None).unwrap(),
            Value::Array(vec![
                Value::Map(hashmap![
                    "PID".to_string() => Value::Text("483".to_owned()),
                    "Time".to_string() => Value::Text("00:00:00".to_owned()),
                    "UserId".to_string() => Value::Text("76".to_owned()),
                    "UserName".to_string() => Value::Text("JustynaG".to_owned()),
                    "ServerName".to_string() => Value::Text("1869AS0071".to_owned()),
                    "Level".to_string() => Value::Text("1".to_owned()),
                ]),
                Value::Map(hashmap![
                    "PID".to_string() => Value::Text("440".to_owned()),
                    "Time".to_string() => Value::Text("00:13:05".to_owned()),
                    "UserId".to_string() => Value::Text("629".to_owned()),
                    "UserName".to_string() => Value::Text("ArturC".to_owned()),
                    "ServerName".to_string() => Value::Text("1869AS0031".to_owned()),
                    "Level".to_string() => Value::Text("2".to_owned()),
                ]),
                Value::Map(hashmap![
                    "PID".to_string() => Value::Text("615".to_owned()),
                    "Time".to_string() => Value::Text("00:01:36".to_owned()),
                    "UserId".to_string() => Value::Text("240".to_owned()),
                    "UserName".to_string() => Value::Text("ArturC".to_owned()),
                    "ServerName".to_string() => Value::Text("1869AS0071".to_owned()),
                    "Level".to_string() => Value::Text("2".to_owned()),
                ]),
                Value::Map(hashmap![
                    "PID".to_string() => Value::Text("379".to_owned()),
                    "Time".to_string() => Value::Text("00:01:07".to_owned()),
                    "UserId".to_string() => Value::Text("30".to_owned()),
                    "UserName".to_string() => Value::Text("JoannaS".to_owned()),
                    "ServerName".to_string() => Value::Text("1869AS0041".to_owned()),
                    "Level".to_string() => Value::Text("3".to_owned()),
                ]),
            ]),
        );
    }

    #[test]
    fn should_return_whether_the_regex_has_named_groups() {
        // Arrange
        let no_named_regex = RustRegex::new(r"(https?|ftp)://([^.\n]+).([^.\n]*)?").unwrap();
        let partially_named_regex =
            RustRegex::new(r"(https?|ftp)://([^.\n]+).(?P<PID>[0-9]+)\s+([^.\n]*)?").unwrap();
        let named_regex = RustRegex::new(r#"(?P<PID>[0-9]+)\s+(?P<Time>[0-9:]+)\s+(?P<UserId>[0-9]+)\s+(?P<UserName>\w+)\s+(?P<ServerName>\w+)\s+(?P<Level>[0-9]+)"#).unwrap();

        // Assert
        assert!(!has_named_groups(&no_named_regex));
        assert!(has_named_groups(&partially_named_regex));
        assert!(has_named_groups(&named_regex));
    }

    #[test]
    fn build_should_fail_if_named_match_has_no_named_groups() {
        let extractor = ValueExtractor::build(
            "rule_name",
            "key",
            &Extractor {
                from: "&{event.payload}".to_string(),
                regex: ExtractorRegex::RegexNamedGroups {
                    regex: r"(https?|ftp)://([^.\n]+).([^.\n]*)?".to_string(),
                    all_matches: None,
                },
            },
            &AccessorBuilder::new(),
        );
        assert!(extractor.is_err());
    }

    fn new_event(event_type: &str) -> InternalEvent {
        InternalEvent::new(Event::new(event_type))
    }
}<|MERGE_RESOLUTION|>--- conflicted
+++ resolved
@@ -115,14 +115,14 @@
         event: &InternalEvent,
         extracted_vars: &mut Value,
     ) -> Result<(), MatcherError> {
-<<<<<<< HEAD
-        let mut vars = HashMap::new();
-        for (key, extractor) in &self.extractors {
-            let value =
-                self.check_extracted(key, extractor.extract(event, Some(extracted_vars)))?;
-            vars.insert(extractor.key.to_string(), value);
-        }
-        if !vars.is_empty() {
+	    if !self.extractors.is_empty() {
+	        let mut vars = HashMap::new();
+	        for (key, extractor) in &self.extractors {
+	            let value =
+	                self.check_extracted(key, extractor.extract(event, Some(extracted_vars)))?;
+	            vars.insert(extractor.key.to_string(), value);
+	        }
+
             if let Some(map) = extracted_vars.get_map_mut() {
                 map.insert(self.rule_name.to_string(), Value::Map(vars));
             } else {
@@ -130,16 +130,6 @@
                     message: "MatcherExtractor - process_all - expected a Value::Map".to_owned(),
                 });
             }
-=======
-        if !self.extractors.is_empty() {
-            let mut vars = HashMap::new();
-            for (key, extractor) in &self.extractors {
-                let value =
-                    self.check_extracted(key, extractor.extract(event, Some(extracted_vars)))?;
-                vars.insert(extractor.key.to_string(), value);
-            }
-            extracted_vars.insert(self.rule_name.to_string(), Value::Map(vars));
->>>>>>> 5ed40eb0
         }
         Ok(())
     }
