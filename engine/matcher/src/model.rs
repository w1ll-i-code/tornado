--- conflicted
+++ resolved
@@ -3,6 +3,7 @@
 use std::collections::HashMap;
 use tornado_common_api::{Action, ValueGet};
 use typescript_definitions::TypeScriptify;
+use crate::accessor::{EVENT_KEY, EXTRACTED_VARIABLES_KEY};
 
 pub struct InternalEvent<'o> {
     pub event: &'o Value,
@@ -21,39 +22,14 @@
 impl <'o> ValueGet for InternalEvent<'o> {
     fn get_from_map(&self, key: &str) -> Option<&tornado_common_api::Value> {
         match key {
-            "event" => Some(self.event),
-            "_variables" => Some(self.extracted_variables),
+            EVENT_KEY => Some(self.event),
+            EXTRACTED_VARIABLES_KEY => Some(self.extracted_variables),
             _ => None
         }
     }
 
-<<<<<<< HEAD
     fn get_from_array(&self, _index: usize) -> Option<&tornado_common_api::Value> {
         None
-=======
-    pub fn new_with_metadata(event: Event, metadata: Value) -> Self {
-        let mut internal_event: InternalEvent = event.into();
-        internal_event.metadata = metadata;
-        internal_event
-    }
-
-    pub fn add_to_metadata(&mut self, key: String, value: Value) -> Result<(), MatcherError> {
-        match &mut self.metadata {
-            Value::Null => {
-                let mut payload = HashMap::new();
-                payload.insert(key, value);
-                self.metadata = Value::Map(payload);
-                Ok(())
-            }
-            Value::Map(payload) => {
-                payload.insert(key, value);
-                Ok(())
-            }
-            _ => Err(MatcherError::InternalSystemError {
-                message: "InternalEvent metadata should be a Map".to_owned(),
-            }),
-        }
->>>>>>> 6406c4a4
     }
 }
 
