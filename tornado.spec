--- conflicted
+++ resolved
@@ -18,11 +18,7 @@
 %endif
 
 Name:    tornado
-<<<<<<< HEAD
 Version: 0.10.0
-=======
-Version: 0.11.0
->>>>>>> 67035f0d
 Release: 1
 Summary: Tornado Package
 
@@ -155,18 +151,14 @@
 %exclude %dir %{systemd_plugin_dir}/neteye.target.d
 
 %changelog
-<<<<<<< HEAD
-* Mon May 06 2019 Benjamin Groeber <benjamin.groeber@wuerth-phoenix.com> - 0.10.0-1
+* Fri May 17 2019 Benjamin Groeber <benjamin.groeber@wuerth-phoenix.com> - 0.10.0-1
+ - New Feature: API for Tornado Frontend
+ - Tech. Spike: Integration of Frontend into Icingaweb2
+ - Preview: Tornado Frontend
  - Added How-To for using tie Monitoring Endpoint
 
 * Mon Apr 29 2019 Angelo Rosace <angelo.rosace@wuerth-phoenix.com> - 0.9.0-1
  - Added How-To for configuring an Snmptrapd Collector
-=======
-* Mon May 06 2019 Benjamin Groeber <benjamin.groeber@wuerth-phoenix.com> - 0.11.0-1
- - New Feature: Tornado Frontend
- - New Feature: API for Tornado Frontend
- - Spike for Integration of Frontend into Icingaweb2
->>>>>>> 67035f0d
 
 * Mon Apr 15 2019 Benjamin Groeber <benjamin.groeber@wuerth-phoenix.com> - 0.8.0-1
  - New Feature: Simple Monitoring Endpoint on port 4748
