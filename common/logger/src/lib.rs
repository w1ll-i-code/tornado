--- conflicted
+++ resolved
@@ -143,37 +143,9 @@
         ), Some(stdout_guard))
     };
 
-<<<<<<< HEAD
+
     let mut apm_enabled = None;
 
-    let apm_layer =
-        if let Some(apm_server_url) = logger_config.tracing_elastic_apm.apm_server_url.clone() {
-            let apm_server_credentials_filepath = if let Some(apm_server_credentials_filepath) =
-                logger_config.tracing_elastic_apm.apm_server_credentials_filepath.clone()
-            {
-                apm_server_credentials_filepath
-            } else {
-                format!("{}/{}", config_dir, DEFAULT_APM_SERVER_CREDENTIALS_FILENAME)
-            };
-            let apm_server_api_credentials =
-                ApiCredentials::from_file(&apm_server_credentials_filepath)?;
-
-            let apm_layer = tracing_elastic_apm::new_layer(
-                get_current_service_name()?,
-                tracing_elastic_apm::config::Config::new(apm_server_url)
-                    .with_authorization(Authorization::ApiKey(apm_server_api_credentials.into())),
-            );
-            let enabled = Arc::new(AtomicBool::new(true));
-            apm_enabled = Some(enabled.clone());
-
-            Some(FilteredLayer::new(
-                apm_layer,
-                move |_metadata, _ctx| {
-                    enabled.load(Ordering::Relaxed)
-                },
-            ))
-
-=======
     let apm_layer = if let Some(apm_tracing_config) = logger_config.tracing_elastic_apm.clone() {
         let mut apm_config =
             tracing_elastic_apm::config::Config::new(apm_tracing_config.apm_server_url.clone());
@@ -181,11 +153,20 @@
             apm_tracing_config.apm_server_api_credentials
         {
             apm_config.with_authorization(Authorization::ApiKey(apm_server_api_credentials.into()))
->>>>>>> b1cf7eac
         } else {
             apm_config
         };
-        Some(tracing_elastic_apm::new_layer(get_current_service_name()?, apm_config))
+        let apm_layer = tracing_elastic_apm::new_layer(get_current_service_name()?, apm_config);
+        let enabled = Arc::new(AtomicBool::new(true));
+        apm_enabled = Some(enabled.clone());
+
+        Some(FilteredLayer::new(
+            apm_layer,
+            move |_metadata, _ctx| {
+                enabled.load(Ordering::Relaxed)
+            },
+        ))
+
     } else {
         None
     };
