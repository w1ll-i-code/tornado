--- conflicted
+++ resolved
@@ -1,9 +1,10 @@
 use crate::auth::{AuthContext, Permission};
 use crate::error::ApiError;
 use async_trait::async_trait;
+use serde_json::{Value, json};
 use std::collections::HashMap;
 use std::sync::Arc;
-use tornado_common_api::{Event, Value};
+use tornado_common_api::{Event, EVENT_METADATA};
 use tornado_engine_matcher::config::fs::ROOT_NODE_NAME;
 use tornado_engine_matcher::config::operation::NodeFilter;
 use tornado_engine_matcher::config::{MatcherConfig, MatcherConfigEditor};
@@ -36,6 +37,16 @@
     pub process_type: ProcessType,
 }
 
+impl SendEventRequest {
+    pub fn to_event_with_metadata(&self) -> Value {
+        let mut value = json!(&self.event);
+        json_patch::merge(&mut value, &json!({
+            EVENT_METADATA: &self.metadata
+        }));
+        value
+    }
+}
+
 #[derive(Debug, Clone, PartialEq)]
 pub enum ProcessType {
     Full,
@@ -82,13 +93,12 @@
     use crate::auth::Permission;
     use crate::error::ApiError;
     use async_trait::async_trait;
-    use serde_json::json;
     use std::collections::{BTreeMap, HashMap};
-    use tornado_common_api::{Value, Map};
+    use tornado_common_api::{Map, Value, WithEventData};
     use tornado_engine_api_dto::auth::Auth;
     use tornado_engine_matcher::config::{MatcherConfigDraft, MatcherConfigDraftData};
     use tornado_engine_matcher::error::MatcherError;
-    use tornado_engine_matcher::model::{InternalEvent, ProcessedNode, ProcessedRules};
+    use tornado_engine_matcher::model::{ProcessedNode, ProcessedRules};
 
     pub struct TestApiHandler {}
 
@@ -100,11 +110,7 @@
             event: SendEventRequest,
         ) -> Result<ProcessedEvent, ApiError> {
             Ok(ProcessedEvent {
-<<<<<<< HEAD
-                event: json!(event.event),
-=======
-                event: InternalEvent::new_with_metadata(event.event, event.metadata),
->>>>>>> 6406c4a4
+                event: event.to_event_with_metadata(),
                 result: ProcessedNode::Ruleset {
                     name: "ruleset".to_owned(),
                     rules: ProcessedRules {
@@ -121,11 +127,7 @@
             _config: MatcherConfig,
         ) -> Result<ProcessedEvent, ApiError> {
             Ok(ProcessedEvent {
-<<<<<<< HEAD
-                event: json!(event.event),
-=======
-                event: InternalEvent::new_with_metadata(event.event, event.metadata),
->>>>>>> 6406c4a4
+                event: event.to_event_with_metadata(),
                 result: ProcessedNode::Ruleset {
                     name: "ruleset".to_owned(),
                     rules: ProcessedRules {
@@ -229,7 +231,7 @@
 
         let request = SendEventRequest {
             event: Event::new("event"),
-            metadata: Value::Map(Default::default()),
+            metadata: Value::Object(Default::default()),
             process_type: ProcessType::Full,
         };
 
@@ -249,7 +251,7 @@
         let request = SendEventRequest {
             event: Event::new("event_for_draft"),
             process_type: ProcessType::SkipActions,
-            metadata: Value::Map(Default::default()),
+            metadata: Value::Object(Default::default()),
         };
 
         // Act & Assert
@@ -271,9 +273,9 @@
 
         let (_user_view, user_edit) = create_users(&permissions_map);
 
-        let metadata = Value::Map(HashMap::from([(
+        let metadata = json!(HashMap::from([(
             "something".to_owned(),
-            Value::Text(format!("{}", rand::random::<usize>())),
+            Value::String(format!("{}", rand::random::<usize>())),
         )]));
 
         let request = SendEventRequest {
@@ -286,7 +288,7 @@
         let result = api.send_event_to_current_config(user_edit, request.clone()).await.unwrap();
 
         // Assert
-        assert_eq!(metadata, result.event.metadata);
+        assert_eq!(&metadata, result.event.metadata().unwrap());
     }
 
     #[actix_rt::test]
@@ -298,9 +300,9 @@
         let (_user_view, mut user_edit) = create_users(&permissions_map);
         user_edit.auth.user = DRAFT_OWNER_ID.to_owned();
 
-        let metadata = Value::Map(HashMap::from([(
+        let metadata = json!(HashMap::from([(
             "something".to_owned(),
-            Value::Text(format!("{}", rand::random::<usize>())),
+            Value::String(format!("{}", rand::random::<usize>())),
         )]));
 
         let request = SendEventRequest {
@@ -311,8 +313,8 @@
 
         // Act
         let result = api.send_event_to_draft(user_edit, "id", request.clone()).await.unwrap();
-
+        
         // Assert
-        assert_eq!(metadata, result.event.metadata);
+        assert_eq!(&metadata, result.event.metadata().unwrap());
     }
 }