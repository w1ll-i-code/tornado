--- conflicted
+++ resolved
@@ -284,15 +284,11 @@
 
         let (_user_view, user_edit) = create_users(&permissions_map);
 
-<<<<<<< HEAD
-        let metadata = json!(get_something());
-=======
         let mut event = Event::new("event");
         let mut metadata = Map::new();
         metadata
             .insert("something".to_owned(), Value::String(format!("{}", rand::random::<usize>())));
         event.metadata = metadata.clone();
->>>>>>> f7a1594d
 
         let request = SendEventRequest { event, process_type: ProcessType::SkipActions };
 
@@ -312,15 +308,11 @@
         let (_user_view, mut user_edit) = create_users(&permissions_map);
         user_edit.auth.user = DRAFT_OWNER_ID.to_owned();
 
-<<<<<<< HEAD
-        let metadata = json!(get_something());
-=======
         let mut event = Event::new("event");
         let mut metadata = Map::new();
         metadata
             .insert("something".to_owned(), Value::String(format!("{}", rand::random::<usize>())));
         event.metadata = metadata.clone();
->>>>>>> f7a1594d
 
         let request = SendEventRequest { event, process_type: ProcessType::SkipActions };
 
