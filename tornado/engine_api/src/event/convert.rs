--- conflicted
+++ resolved
@@ -2,17 +2,14 @@
 
 use crate::event::api::SendEventRequest;
 use serde_json::Error;
-use tornado_common_api::{Action, Value};
+use tornado_common_api::{Action};
 use tornado_engine_api_dto::config::ActionDto;
 use tornado_engine_api_dto::event::{
-    EventDto, ProcessType, ProcessedEventDto, ProcessedFilterDto, ProcessedFilterStatusDto,
+    ProcessType, ProcessedEventDto, ProcessedFilterDto, ProcessedFilterStatusDto,
     ProcessedNodeDto, ProcessedRuleDto, ProcessedRuleStatusDto, ProcessedRulesDto,
     SendEventRequestDto,
 };
-use tornado_engine_matcher::model::{
-    ProcessedEvent, ProcessedFilter, ProcessedFilterStatus, ProcessedNode,
-    ProcessedRule, ProcessedRuleStatus, ProcessedRules,
-};
+use tornado_engine_matcher::model::{ProcessedEvent, ProcessedFilter, ProcessedFilterStatus, ProcessedNode, ProcessedRule, ProcessedRuleStatus, ProcessedRules};
 
 pub fn dto_into_send_event_request(
     mut dto: SendEventRequestDto,
@@ -32,19 +29,9 @@
     processed_event: ProcessedEvent,
 ) -> Result<ProcessedEventDto, Error> {
     Ok(ProcessedEventDto {
-        event: internal_event_into_dto(processed_event.event)?,
+        event: serde_json::from_value(processed_event.event)?,
         result: processed_node_into_dto(processed_event.result)?,
     })
-}
-
-<<<<<<< HEAD
-pub fn internal_event_into_dto(internal_event: Value) -> Result<EventDto, Error> {
-    let dto = serde_json::from_value(internal_event)?;
-=======
-pub fn internal_event_into_dto(internal_event: InternalEvent) -> Result<EventDto, Error> {
-    let dto = serde_json::from_value(serde_json::to_value(internal_event)?)?;
->>>>>>> 6406c4a4
-    Ok(dto)
 }
 
 pub fn processed_node_into_dto(node: ProcessedNode) -> Result<ProcessedNodeDto, Error> {
