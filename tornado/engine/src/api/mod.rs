--- conflicted
+++ resolved
@@ -105,13 +105,10 @@
 mod test {
     use super::*;
     use crate::actor::dispatcher::{ActixEventBus, DispatcherActor};
-<<<<<<< HEAD
-=======
-    use std::collections::{HashMap};
-    use std::sync::Arc;
->>>>>>> 11dff933
     use serde_json::json;
     use std::collections::HashMap;
+    use std::collections::HashMap;
+    use std::sync::Arc;
     use std::sync::Arc;
     use tornado_common_api::{Event, Value, WithEventData};
     use tornado_engine_api::event::api::ProcessType;
