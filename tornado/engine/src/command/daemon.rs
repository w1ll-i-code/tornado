use crate::api::MatcherApiHandler;
use crate::config;
use crate::dispatcher::{ActixEventBus, DispatcherActor};
use crate::engine::{EventMessage, MatcherActor};
<<<<<<< HEAD
use crate::executor::icinga2::{Icinga2ApiClientActor, Icinga2ApiClientMessage};
use crate::executor::retry::RetryActor;
=======
use crate::executor::director::DirectorApiClientMessage;
use crate::executor::icinga2::Icinga2ApiClientMessage;
use crate::executor::ApiClientActor;
>>>>>>> e66e2037
use crate::executor::ExecutorActor;
use crate::executor::{ActionMessage, LazyExecutorActor, LazyExecutorActorInitMessage};
use crate::monitoring::monitoring_endpoints;
use actix::prelude::*;
use actix_cors::Cors;
use actix_web::middleware::Logger;
use actix_web::{web, App, HttpServer};
use log::*;
use std::sync::Arc;
use tornado_common::actors::json_event_reader::JsonEventReaderActor;
use tornado_common::actors::nats_subscriber::subscribe_to_nats;
use tornado_common::actors::tcp_server::listen_to_tcp;
use tornado_common_logger::setup_logger;
use tornado_engine_api::auth::{roles_map_to_permissions_map, AuthService};
use tornado_engine_api::config::api::ConfigApi;
use tornado_engine_api::model::ApiData;
use tornado_engine_matcher::dispatcher::Dispatcher;

pub async fn daemon(
    config_dir: &str,
    rules_dir: &str,
    drafts_dir: &str,
) -> Result<(), Box<dyn std::error::Error + Send + Sync + 'static>> {
    let configs = config::parse_config_files(config_dir, rules_dir, drafts_dir)?;

    setup_logger(&configs.tornado.logger)?;

    // start system
    let daemon_config = configs.tornado.tornado.daemon;
    let thread_pool_config = daemon_config.thread_pool_config.clone().unwrap_or_default();
    let threads_per_queue = thread_pool_config.get_threads_count();
    info!(
        "Starting Tornado daemon with {} threads per queue. Thread config: {:?}",
        threads_per_queue, thread_pool_config
    );

    let retry_strategy = Arc::new(daemon_config.retry_strategy.clone());
    info!("Tornado global retry strategy: {:?}", retry_strategy);

    // Start archive executor actor
    let archive_config = configs.archive_executor_config.clone();
    let archive_executor_addr = RetryActor::start_new(retry_strategy.clone(), move || {
        SyncArbiter::start(threads_per_queue, move || {
            let executor = tornado_executor_archive::ArchiveExecutor::new(&archive_config);
            ExecutorActor { executor }
        })
    });

    // Start script executor actor
    let script_executor_addr = RetryActor::start_new(retry_strategy.clone(), move || {
        SyncArbiter::start(threads_per_queue, move || {
            let executor = tornado_executor_script::ScriptExecutor::new();
            ExecutorActor { executor }
        })
    });

    // Start logger executor actor
    let logger_executor_addr = RetryActor::start_new(retry_strategy.clone(), move || {
        SyncArbiter::start(threads_per_queue, move || {
            let executor = tornado_executor_logger::LoggerExecutor::new();
            ExecutorActor { executor }
        })
    });

    // Start Api Client Actor for Icinga2
    let icinga2_client_addr = ApiClientActor::start_new(configs.icinga2_executor_config);

    // Start Api Client Actor for Director
    let director_client_addr = ApiClientActor::start_new(configs.director_executor_config);

    // Start ForEach executor actor
    let foreach_executor_addr = SyncArbiter::start(threads_per_queue, move || LazyExecutorActor::<
        tornado_executor_foreach::ForEachExecutor,
    > {
        executor: None,
    });

    // Start elasticsearch executor actor
    let es_authentication = configs.elasticsearch_executor_config.default_auth.clone();
    let elasticsearch_executor_addr = RetryActor::start_new(retry_strategy.clone(), move || {
        SyncArbiter::start(threads_per_queue, move || {
            let es_authentication = es_authentication.clone();
            let executor =
                tornado_executor_elasticsearch::ElasticsearchExecutor::new(es_authentication)
                    .expect("Cannot start the Elasticsearch Executor");
            ExecutorActor { executor }
        })
    });

    // Start icinga2 executor actor
    let icinga2_executor_addr = RetryActor::start_new(retry_strategy.clone(), move || {
        SyncArbiter::start(threads_per_queue, move || {
            let icinga2_client_addr_clone = icinga2_client_addr.clone();
            let executor = tornado_executor_icinga2::Icinga2Executor::new(move |icinga2action| {
                icinga2_client_addr_clone
                    .do_send(Icinga2ApiClientMessage { message: icinga2action });
                Ok(())
            });
            ExecutorActor { executor }
        })
    });

    // Start director executor actor
    let director_executor_addr = SyncArbiter::start(threads_per_queue, move || {
        let director_client_addr_clone = director_client_addr.clone();
        let executor = tornado_executor_director::DirectorExecutor::new(move |director_action| {
            director_client_addr_clone
                .do_send(DirectorApiClientMessage { message: director_action });
            Ok(())
        });
        ExecutorActor { executor }
    });

    // Configure action dispatcher
    let foreach_executor_addr_clone = foreach_executor_addr.clone();
    let event_bus = {
<<<<<<< HEAD
        let event_bus =
            ActixEventBus {
                callback: move |action| {
                    let action = Arc::new(action);
                    match action.id.as_ref() {
                        "archive" => archive_executor_addr
                            .do_send(ActionMessage { action, failed_attempts: 0 }),
                        "icinga2" => icinga2_executor_addr
                            .do_send(ActionMessage { action, failed_attempts: 0 }),
                        "script" => script_executor_addr
                            .do_send(ActionMessage { action, failed_attempts: 0 }),
                        "foreach" => foreach_executor_addr_clone
                            .do_send(ActionMessage { action, failed_attempts: 0 }),
                        "logger" => logger_executor_addr
                            .do_send(ActionMessage { action, failed_attempts: 0 }),
                        "elasticsearch" => elasticsearch_executor_addr
                            .do_send(ActionMessage { action, failed_attempts: 0 }),
                        _ => error!("There are not executors for action id [{}]", &action.id),
                    };
                },
            };
=======
        let event_bus = ActixEventBus {
            callback: move |action| {
                match action.id.as_ref() {
                    "archive" => archive_executor_addr.do_send(ActionMessage { action }),
                    "icinga2" => icinga2_executor_addr.do_send(ActionMessage { action }),
                    "director" => director_executor_addr.do_send(ActionMessage { action }),
                    "script" => script_executor_addr.do_send(ActionMessage { action }),
                    "foreach" => foreach_executor_addr_clone.do_send(ActionMessage { action }),
                    "logger" => logger_executor_addr.do_send(ActionMessage { action }),
                    "elasticsearch" => {
                        elasticsearch_executor_addr.do_send(ActionMessage { action })
                    }
                    _ => error!("There are not executors for action id [{}]", &action.id),
                };
            },
        };
>>>>>>> e66e2037
        Arc::new(event_bus)
    };

    let event_bus_clone = event_bus.clone();
    foreach_executor_addr.do_send(LazyExecutorActorInitMessage::<
        tornado_executor_foreach::ForEachExecutor,
        _,
    > {
        init: move || tornado_executor_foreach::ForEachExecutor::new(event_bus_clone.clone()),
    });

    // Start dispatcher actor
    let dispatcher_addr = SyncArbiter::start(threads_per_queue, move || {
        let dispatcher = Dispatcher::build(event_bus.clone()).expect("Cannot build the dispatcher");
        DispatcherActor { dispatcher }
    });

    // Start matcher actor
    let matcher_addr =
        MatcherActor::start(dispatcher_addr.clone(), configs.matcher_config.clone())?;

    if daemon_config.is_nats_enabled() {
        info!("NATS connection is enabled. Starting it...");

        let nats_config = daemon_config
            .nats
            .clone()
            .expect("Nats configuration must be provided to connect to the Nats cluster");

        let addresses = nats_config.client.addresses.clone();
        let subject = nats_config.subject.clone();
        let message_queue_size = daemon_config.message_queue_size;
        let matcher_addr_clone = matcher_addr.clone();

        actix::spawn(async move {
            subscribe_to_nats(nats_config, message_queue_size, move |event| {
                matcher_addr_clone.do_send(EventMessage { event });
                Ok(())
            })
            .await
            .and_then(|_| {
                info!(
                    "NATS connection started at [{:#?}]. Listening for incoming events on subject [{}]",
                    addresses, subject
                );
                Ok(())
            })
            .unwrap_or_else(|err| {
                error!(
                    "NATS connection failed started at [{:#?}], subject [{}]. Err: {}",
                    addresses, subject, err
                );
                std::process::exit(1);
            });
        });
    } else {
        info!("NATS connection is disabled. Do not start it.")
    };

    if daemon_config.is_event_tcp_socket_enabled() {
        info!("TCP server is enabled. Starting it...");
        // Start Event Json TCP listener
        let tcp_address = format!(
            "{}:{}",
            daemon_config
                .event_socket_ip
                .clone()
                .expect("'event_socket_ip' must be provided to start the tornado TCP server"),
            daemon_config
                .event_socket_port
                .clone()
                .expect("'event_socket_port' must be provided to start the tornado TCP server")
        );
        let json_matcher_addr_clone = matcher_addr.clone();
        let message_queue_size = daemon_config.message_queue_size;

        actix::spawn(async move {
            listen_to_tcp(tcp_address.clone(), message_queue_size, move |msg| {
                let json_matcher_addr_clone = json_matcher_addr_clone.clone();
                JsonEventReaderActor::start_new(msg, move |event| {
                    json_matcher_addr_clone.do_send(EventMessage { event })
                });
            })
            .await
            .and_then(|_| {
                info!("Started TCP server at [{}]. Listening for incoming events", tcp_address);
                Ok(())
            })
            // here we are forced to unwrap by the Actix API. See: https://github.com/actix/actix/issues/203
            .unwrap_or_else(|err| {
                error!("Cannot start TCP server at [{}]. Err: {}", tcp_address, err);
                std::process::exit(1);
            });
        });
    } else {
        info!("TCP server is disabled. Do not start it.")
    };

    let web_server_ip = daemon_config.web_server_ip.clone();
    let web_server_port = daemon_config.web_server_port;

    let auth_service = AuthService::new(Arc::new(roles_map_to_permissions_map(
        daemon_config.auth.role_permissions.clone(),
    )));
    let api_handler = MatcherApiHandler::new(matcher_addr);
    let daemon_config = daemon_config.clone();
    let matcher_config = configs.matcher_config.clone();

    // Start API and monitoring endpoint
    HttpServer::new(move || {
        let api_handler = api_handler.clone();
        let daemon_config = daemon_config.clone();
        let config_api = ApiData {
            auth: auth_service.clone(),
            api: ConfigApi::new(api_handler.clone(), matcher_config.clone()),
        };
        let auth_api = ApiData { auth: auth_service.clone(), api: () };

        App::new()
            .wrap(Logger::default())
            .wrap(Cors::new().max_age(3600).finish())
            .service(
                web::scope("/api")
                    .service(tornado_engine_api::auth::web::build_auth_endpoints(auth_api))
                    .service(tornado_engine_api::config::web::build_config_endpoints(config_api))
                    .service(tornado_engine_api::event::web::build_event_endpoints(api_handler)),
            )
            .service(monitoring_endpoints(web::scope("/monitoring"), daemon_config))
    })
    .bind(format!("{}:{}", web_server_ip, web_server_port))
    // here we are forced to unwrap by the Actix API. See: https://github.com/actix/actix/issues/203
    .unwrap_or_else(|err| {
        error!("Web Server cannot start on port {}. Err: {}", web_server_port, err);
        std::process::exit(1);
    })
    .run()
    .await?;

    Ok(())
}<|MERGE_RESOLUTION|>--- conflicted
+++ resolved
@@ -2,14 +2,10 @@
 use crate::config;
 use crate::dispatcher::{ActixEventBus, DispatcherActor};
 use crate::engine::{EventMessage, MatcherActor};
-<<<<<<< HEAD
-use crate::executor::icinga2::{Icinga2ApiClientActor, Icinga2ApiClientMessage};
-use crate::executor::retry::RetryActor;
-=======
 use crate::executor::director::DirectorApiClientMessage;
 use crate::executor::icinga2::Icinga2ApiClientMessage;
 use crate::executor::ApiClientActor;
->>>>>>> e66e2037
+use crate::executor::retry::RetryActor;
 use crate::executor::ExecutorActor;
 use crate::executor::{ActionMessage, LazyExecutorActor, LazyExecutorActorInitMessage};
 use crate::monitoring::monitoring_endpoints;
@@ -126,46 +122,23 @@
     // Configure action dispatcher
     let foreach_executor_addr_clone = foreach_executor_addr.clone();
     let event_bus = {
-<<<<<<< HEAD
-        let event_bus =
-            ActixEventBus {
-                callback: move |action| {
-                    let action = Arc::new(action);
-                    match action.id.as_ref() {
-                        "archive" => archive_executor_addr
-                            .do_send(ActionMessage { action, failed_attempts: 0 }),
-                        "icinga2" => icinga2_executor_addr
-                            .do_send(ActionMessage { action, failed_attempts: 0 }),
-                        "script" => script_executor_addr
-                            .do_send(ActionMessage { action, failed_attempts: 0 }),
-                        "foreach" => foreach_executor_addr_clone
-                            .do_send(ActionMessage { action, failed_attempts: 0 }),
-                        "logger" => logger_executor_addr
-                            .do_send(ActionMessage { action, failed_attempts: 0 }),
-                        "elasticsearch" => elasticsearch_executor_addr
-                            .do_send(ActionMessage { action, failed_attempts: 0 }),
-                        _ => error!("There are not executors for action id [{}]", &action.id),
-                    };
-                },
-            };
-=======
         let event_bus = ActixEventBus {
             callback: move |action| {
+            	let action = Arc::new(action);
                 match action.id.as_ref() {
-                    "archive" => archive_executor_addr.do_send(ActionMessage { action }),
-                    "icinga2" => icinga2_executor_addr.do_send(ActionMessage { action }),
-                    "director" => director_executor_addr.do_send(ActionMessage { action }),
-                    "script" => script_executor_addr.do_send(ActionMessage { action }),
-                    "foreach" => foreach_executor_addr_clone.do_send(ActionMessage { action }),
-                    "logger" => logger_executor_addr.do_send(ActionMessage { action }),
+                    "archive" => archive_executor_addr.do_send(ActionMessage { action, failed_attempts: 0 }),
+                    "icinga2" => icinga2_executor_addr.do_send(ActionMessage { action, failed_attempts: 0 }),
+                    "director" => director_executor_addr.do_send(ActionMessage { action, failed_attempts: 0 }),
+                    "script" => script_executor_addr.do_send(ActionMessage { action, failed_attempts: 0 }),
+                    "foreach" => foreach_executor_addr_clone.do_send(ActionMessage { action, failed_attempts: 0 }),
+                    "logger" => logger_executor_addr.do_send(ActionMessage { action, failed_attempts: 0 }),
                     "elasticsearch" => {
-                        elasticsearch_executor_addr.do_send(ActionMessage { action })
+                        elasticsearch_executor_addr.do_send(ActionMessage { action, failed_attempts: 0 })
                     }
                     _ => error!("There are not executors for action id [{}]", &action.id),
                 };
             },
         };
->>>>>>> e66e2037
         Arc::new(event_bus)
     };
 
