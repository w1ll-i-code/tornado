use crate::actor::dispatcher::ProcessedEventMessage;
use crate::monitoring::metrics::{TornadoMeter, EVENT_TYPE_LABEL_KEY};
use actix::prelude::*;
use log::*;
use std::collections::HashMap;
use std::sync::Arc;
use std::time::SystemTime;
use tornado_common_api::{Value, WithEventData};
use tornado_engine_api::event::api::ProcessType;
use tornado_engine_matcher::config::operation::{matcher_config_filter, NodeFilter};
use tornado_engine_matcher::config::{MatcherConfig, MatcherConfigReader};
use tornado_engine_matcher::error::MatcherError;
use tornado_engine_matcher::matcher::Matcher;
use tornado_engine_matcher::model::ProcessedEvent;
use tornado_engine_matcher::{error, matcher};
use tracing::Span;

#[derive(Message)]
#[rtype(result = "Result<ProcessedEvent, error::MatcherError>")]
pub struct EventMessageWithReply {
    pub event: Value,
    pub config_filter: HashMap<String, NodeFilter>,
    pub process_type: ProcessType,
    pub include_metadata: bool,
    pub span: Span,
}

#[derive(Debug, Message)]
#[rtype(result = "Result<ProcessedEvent, error::MatcherError>")]
pub struct EventMessageAndConfigWithReply {
    pub event: Value,
    pub matcher_config: MatcherConfig,
    pub process_type: ProcessType,
    pub include_metadata: bool,
}

#[derive(Message)]
#[rtype(result = "Result<(), error::MatcherError>")]
pub struct EventMessage {
    pub event: Value,
    pub span: Span,
}

#[derive(Message)]
#[rtype(result = "Result<Arc<MatcherConfig>, error::MatcherError>")]
pub struct ReconfigureMessage {}

#[derive(Message)]
#[rtype(result = "Arc<MatcherConfig>")]
pub struct GetCurrentConfigMessage {}

pub struct MatcherActor {
    dispatcher_addr: Recipient<ProcessedEventMessage>,
    matcher_config_manager: Arc<dyn MatcherConfigReader>,
    matcher_config: Arc<MatcherConfig>,
    matcher: Arc<matcher::Matcher>,
    meter: Arc<TornadoMeter>,
}

impl MatcherActor {
    pub async fn start(
        dispatcher_addr: Recipient<ProcessedEventMessage>,
        matcher_config_manager: Arc<dyn MatcherConfigReader>,
        message_mailbox_capacity: usize,
        meter: Arc<TornadoMeter>,
    ) -> Result<Addr<MatcherActor>, MatcherError> {
        let matcher_config = Arc::new(matcher_config_manager.get_config().await?);
        let matcher = Arc::new(Matcher::build(&matcher_config)?);

        Ok(actix::Supervisor::start(move |ctx: &mut Context<MatcherActor>| {
            ctx.set_mailbox_capacity(message_mailbox_capacity);
            MatcherActor { dispatcher_addr, matcher_config_manager, matcher_config, matcher, meter }
        }))
    }

    fn process_event_with_reply(
        &self,
        matcher: &Matcher,
        event: Value,
        process_type: ProcessType,
        include_metadata: bool,
    ) -> ProcessedEvent {
        let processed_event = self.process(matcher, event, include_metadata);

        match process_type {
            ProcessType::Full => self
                .dispatcher_addr
                .try_send(ProcessedEventMessage { span:  tracing::Span::current(), event: processed_event.clone() }).unwrap_or_else(|err| error!("MatcherActor -  Error while sending ProcessedEventMessage to DispatcherActor. Error: {}", err)),
            ProcessType::SkipActions => {}
        }

        processed_event
    }

    #[inline]
    fn process(&self, matcher: &Matcher, event: Value, include_metadata: bool) -> ProcessedEvent {
        let timer = SystemTime::now();
        let labels = [EVENT_TYPE_LABEL_KEY.string(
            event
                .event_type()
                .map(|event_type| event_type.to_owned())
                .unwrap_or_else(|| "".to_owned()),
        )];

        let process = matcher.process(event, include_metadata);

        self.meter.events_processed_counter.add(1, &labels);
        self.meter
            .events_processed_duration_seconds
            .record(timer.elapsed().map(|t| t.as_secs_f64()).unwrap_or_default(), &labels);

        process
    }
}

impl Actor for MatcherActor {
    type Context = Context<Self>;
    fn started(&mut self, _ctx: &mut Self::Context) {
        debug!("MatcherActor started.");
    }
}

impl actix::Supervised for MatcherActor {
    fn restarting(&mut self, _ctx: &mut Context<MatcherActor>) {
        debug!("MatcherActor restarted.");
    }
}

impl Handler<EventMessage> for MatcherActor {
    type Result = Result<(), error::MatcherError>;

    fn handle(&mut self, msg: EventMessage, _: &mut Context<Self>) -> Self::Result {
<<<<<<< HEAD
        let span = tracing::error_span!("MatcherActor").entered();
=======
        let _g = msg.span.entered();
        let trace_id = msg.event.trace_id().unwrap_or_default();
        let actor_span = tracing::error_span!("MatcherActor", trace_id);
        let _actor_span_guard = actor_span.enter();
>>>>>>> da59d689
        trace!("MatcherActor - received new EventMessage [{:?}]", &msg.event);

        let processed_event = self.process(&self.matcher, msg.event, false);
        self.dispatcher_addr.try_send(ProcessedEventMessage { span: actor_span.clone(), event: processed_event }).unwrap_or_else(|err| error!("MatcherActor -  Error while sending ProcessedEventMessage to DispatcherActor. Error: {}", err));
        Ok(())
    }
}

impl Handler<EventMessageWithReply> for MatcherActor {
    type Result = Result<ProcessedEvent, error::MatcherError>;

    fn handle(&mut self, msg: EventMessageWithReply, _: &mut Context<Self>) -> Self::Result {
        let _span = tracing::error_span!("MatcherActor").entered();
        trace!("MatcherActor - received new EventMessageWithReply [{:?}]", &msg.event);

        let filtered_config = matcher_config_filter(&self.matcher_config, &msg.config_filter)
            .ok_or_else(|| MatcherError::ConfigurationError {
                message: "The config filter does not match any existing node".to_owned(),
            })?;
        let matcher = Matcher::build(&filtered_config)?;

        Ok(self.process_event_with_reply(
            &matcher,
            msg.event,
            msg.process_type,
            msg.include_metadata,
        ))
    }
}

impl Handler<EventMessageAndConfigWithReply> for MatcherActor {
    type Result = Result<ProcessedEvent, error::MatcherError>;

    fn handle(
        &mut self,
        msg: EventMessageAndConfigWithReply,
        _: &mut Context<Self>,
    ) -> Self::Result {
        let _span = tracing::error_span!("MatcherActor").entered();
        trace!("MatcherActor - received new EventMessageAndConfigWithReply [{:?}]", msg);

        let matcher = Matcher::build(&msg.matcher_config)?;
        Ok(self.process_event_with_reply(
            &matcher,
            msg.event,
            msg.process_type,
            msg.include_metadata,
        ))
    }
}

impl Handler<GetCurrentConfigMessage> for MatcherActor {
    type Result = Arc<MatcherConfig>;

    fn handle(&mut self, _msg: GetCurrentConfigMessage, _: &mut Context<Self>) -> Self::Result {
        trace!("MatcherActor - received new GetCurrentConfigMessage");
        self.matcher_config.clone()
    }
}

impl Handler<ReconfigureMessage> for MatcherActor {
    type Result = ResponseActFuture<Self, Result<Arc<MatcherConfig>, error::MatcherError>>;

    fn handle(&mut self, _msg: ReconfigureMessage, _ctx: &mut Context<Self>) -> Self::Result {
        let matcher_config_manager = self.matcher_config_manager.clone();
        info!("MatcherActor - received ReconfigureMessage.");

        Box::pin(
            async move {
                let matcher_config = Arc::new(matcher_config_manager.get_config().await?);
                let matcher = Arc::new(Matcher::build(&matcher_config)?);
                Ok((matcher, matcher_config))
            }
            .into_actor(self) // converts future to ActorFuture
            .map(|result, this, _ctx| match result {
                Ok((matcher, matcher_config)) => {
                    this.matcher_config = matcher_config.clone();
                    this.matcher = matcher;
                    info!("MatcherActor - Tornado configuration updated successfully.");
                    Ok(matcher_config)
                }
                Err(err) => {
                    error!("MatcherActor - Cannot reconfigure the matcher: {:?}", err);
                    Err(err)
                }
            }),
        )
    }
}

#[cfg(test)]
mod test {

    use super::*;
    use crate::actor::dispatcher::ProcessedEventMessage;
    use crate::command::upgrade_rules::test::prepare_temp_dirs;
    use crate::config::parse_config_files;
    use serde_json::json;
    use tornado_common_api::{Event, Value};
    use tornado_engine_matcher::config::fs::ROOT_NODE_NAME;
    use tornado_engine_matcher::model::ProcessedNode;
    use tornado_engine_matcher::{config::MatcherConfigEditor, model::ProcessedFilterStatus};

    #[actix::test]
    async fn should_reconfigure_the_matcher_and_return_the_new_config() {
        // Arrange
        let tempdir = tempfile::tempdir().unwrap();
        let (config_dir, rules_dir, drafts_dir) = prepare_temp_dirs(&tempdir);

        let configs = parse_config_files(&config_dir, &rules_dir, &drafts_dir).unwrap();

        let config_manager = configs.matcher_config.clone();
        let dispatcher_addr = FakeDispatcher {}.start().recipient();

        let matcher_actor =
            MatcherActor::start(dispatcher_addr, config_manager.clone(), 10, Default::default())
                .await
                .unwrap();

        let draft_id = config_manager.create_draft("user_1".to_owned()).await.unwrap();
        let draft = config_manager.get_draft(&draft_id).await.unwrap();

        // Act
        let request = matcher_actor.send(ReconfigureMessage {}).await.unwrap().unwrap();
        let config_from_response = request.as_ref().clone();

        // Assert
        let matcher_config_after = config_manager.get_config().await.unwrap();
        assert_eq!(config_from_response, matcher_config_after);
        assert_eq!(config_from_response, draft.config);
    }

    #[actix::test]
    async fn should_return_the_current_config() {
        // Arrange
        let tempdir = tempfile::tempdir().unwrap();
        let (config_dir, rules_dir, drafts_dir) = prepare_temp_dirs(&tempdir);

        let configs = parse_config_files(&config_dir, &rules_dir, &drafts_dir).unwrap();

        let config_manager = configs.matcher_config.clone();
        let dispatcher_addr = FakeDispatcher {}.start().recipient();
        let matcher_actor =
            MatcherActor::start(dispatcher_addr, config_manager.clone(), 10, Default::default())
                .await
                .unwrap();

        // Act
        let returned_config = matcher_actor.send(GetCurrentConfigMessage {}).await.unwrap();

        // Assert
        let matcher_config = config_manager.get_config().await.unwrap();
        assert_eq!(&matcher_config, returned_config.as_ref());
    }

    #[actix::test]
    async fn should_execute_event_to_filtered_config_from_root() {
        // Arrange
        let tempdir = tempfile::tempdir().unwrap();
        let (config_dir, rules_dir, drafts_dir) = prepare_temp_dirs(&tempdir);

        let configs = parse_config_files(&config_dir, &rules_dir, &drafts_dir).unwrap();

        let config_manager = configs.matcher_config.clone();
        let dispatcher_addr = FakeDispatcher {}.start().recipient();
        let matcher_actor =
            MatcherActor::start(dispatcher_addr, config_manager.clone(), 10, Default::default())
                .await
                .unwrap();

        let mut event: Value = json!(Event::new("test"));
        event.add_to_metadata("tenant_id".to_owned(), Value::String("alpha".to_owned())).unwrap();

        // Act
        let processed_event: ProcessedEvent = matcher_actor
            .send(EventMessageWithReply {
                event,
                config_filter: HashMap::from([(
                    ROOT_NODE_NAME.to_owned(),
                    NodeFilter::AllChildren,
                )]),
                include_metadata: false,
                process_type: ProcessType::Full,
            })
            .await
            .unwrap()
            .unwrap();

        // Assert
        match processed_event.result {
            ProcessedNode::Filter { nodes, .. } => {
                let tenant_node_matched = nodes.iter().any(|n| match n {
                    ProcessedNode::Filter { name, filter, .. } => {
                        name.eq("tenant_id_alpha")
                            && filter.status == ProcessedFilterStatus::Matched
                    }
                    _ => false,
                });

                assert!(tenant_node_matched);
            }
            _ => assert!(false),
        };
    }

    #[actix::test]
    async fn should_execute_event_to_filtered_config_for_tenant() {
        // Arrange
        let tempdir = tempfile::tempdir().unwrap();
        let (config_dir, rules_dir, drafts_dir) = prepare_temp_dirs(&tempdir);

        let configs = parse_config_files(&config_dir, &rules_dir, &drafts_dir).unwrap();

        let config_manager = configs.matcher_config.clone();
        let dispatcher_addr = FakeDispatcher {}.start().recipient();
        let matcher_actor =
            MatcherActor::start(dispatcher_addr, config_manager.clone(), 10, Default::default())
                .await
                .unwrap();

        let mut event_tenant_alpha: Value = json!(Event::new("test"));
        event_tenant_alpha
            .add_to_metadata("tenant_id".to_owned(), Value::String("alpha".to_owned()))
            .unwrap();

        let mut event_tenant_beta: Value = json!(Event::new("test"));
        event_tenant_beta
            .add_to_metadata("tenant_id".to_owned(), Value::String("beta".to_owned()))
            .unwrap();

        let config_filter = HashMap::from([(
            ROOT_NODE_NAME.to_owned(),
            NodeFilter::SelectedChildren(HashMap::from([(
                "tenant_id_beta".to_owned(),
                NodeFilter::AllChildren,
            )])),
        )]);

        // Act
        let processed_event_alpha: ProcessedEvent = matcher_actor
            .send(EventMessageWithReply {
                event: event_tenant_alpha,
                config_filter: config_filter.clone(),
                include_metadata: false,
                process_type: ProcessType::Full,
            })
            .await
            .unwrap()
            .unwrap();

        let processed_event_beta: ProcessedEvent = matcher_actor
            .send(EventMessageWithReply {
                event: event_tenant_beta,
                config_filter: config_filter.clone(),
                include_metadata: false,
                process_type: ProcessType::Full,
            })
            .await
            .unwrap()
            .unwrap();

        // Assert
        match processed_event_alpha.result {
            ProcessedNode::Filter { nodes, .. } => {
                let tenant_node_matched = nodes.iter().any(|n| match n {
                    ProcessedNode::Filter { name, filter, .. } => {
                        name.eq("tenant_id_alpha")
                            && filter.status == ProcessedFilterStatus::Matched
                    }
                    _ => false,
                });

                assert!(!tenant_node_matched);
            }
            _ => assert!(false),
        };

        match processed_event_beta.result {
            ProcessedNode::Filter { nodes, .. } => {
                let tenant_node_matched = nodes.iter().any(|n| match n {
                    ProcessedNode::Filter { name, filter, .. } => {
                        name.eq("tenant_id_beta") && filter.status == ProcessedFilterStatus::Matched
                    }
                    _ => false,
                });

                assert!(tenant_node_matched);
            }
            _ => assert!(false),
        };
    }

    #[actix::test]
    async fn should_return_error_if_the_filter_matches_no_nodes() {
        // Arrange
        let tempdir = tempfile::tempdir().unwrap();
        let (config_dir, rules_dir, drafts_dir) = prepare_temp_dirs(&tempdir);

        let configs = parse_config_files(&config_dir, &rules_dir, &drafts_dir).unwrap();

        let config_manager = configs.matcher_config.clone();
        let dispatcher_addr = FakeDispatcher {}.start().recipient();
        let matcher_actor =
            MatcherActor::start(dispatcher_addr, config_manager.clone(), 10, Default::default())
                .await
                .unwrap();

        let mut event: Value = json!(Event::new("test"));
        event.add_to_metadata("tenant_id".to_owned(), Value::String("alpha".to_owned())).unwrap();

        // Act
        let processed_event = matcher_actor
            .send(EventMessageWithReply {
                event,
                config_filter: HashMap::from([(
                    ROOT_NODE_NAME.to_owned(),
                    NodeFilter::SelectedChildren(HashMap::from([(
                        "NOT_EXISTING_NODE_NAME".to_owned(),
                        NodeFilter::AllChildren,
                    )])),
                )]),
                include_metadata: false,
                process_type: ProcessType::Full,
            })
            .await
            .unwrap();

        // Assert
        assert!(processed_event.is_err());
    }

    struct FakeDispatcher {}

    impl Actor for FakeDispatcher {
        type Context = Context<Self>;
    }

    impl Handler<ProcessedEventMessage> for FakeDispatcher {
        type Result = Result<(), MatcherError>;
        fn handle(&mut self, _msg: ProcessedEventMessage, _: &mut Context<Self>) -> Self::Result {
            Ok(())
        }
    }
}<|MERGE_RESOLUTION|>--- conflicted
+++ resolved
@@ -130,14 +130,11 @@
     type Result = Result<(), error::MatcherError>;
 
     fn handle(&mut self, msg: EventMessage, _: &mut Context<Self>) -> Self::Result {
-<<<<<<< HEAD
         let span = tracing::error_span!("MatcherActor").entered();
-=======
         let _g = msg.span.entered();
         let trace_id = msg.event.trace_id().unwrap_or_default();
         let actor_span = tracing::error_span!("MatcherActor", trace_id);
         let _actor_span_guard = actor_span.enter();
->>>>>>> da59d689
         trace!("MatcherActor - received new EventMessage [{:?}]", &msg.event);
 
         let processed_event = self.process(&self.matcher, msg.event, false);
