use crate::actors::message::{EventMessage, TornadoCommonActorError};
use actix::prelude::*;
use log::*;
use std::io::Error;
use std::path::PathBuf;
use tokio::io::WriteHalf;
use tokio::net::UnixStream;
use tokio::time;
use tokio_util::codec::{LinesCodec, LinesCodecError};
use tracing_opentelemetry::OpenTelemetrySpanExt;

pub struct UdsClientActor {
    restarted: bool,
    socket_path: PathBuf,
    tx: Option<actix::io::FramedWrite<String, WriteHalf<UnixStream>, LinesCodec>>,
}

impl actix::io::WriteHandler<Error> for UdsClientActor {}

impl UdsClientActor {
    pub fn start_new<T: Into<PathBuf> + 'static>(
        socket_path: T,
        uds_socket_mailbox_capacity: usize,
    ) -> Addr<UdsClientActor> {
        actix::Supervisor::start(move |ctx: &mut Context<UdsClientActor>| {
            ctx.set_mailbox_capacity(uds_socket_mailbox_capacity);
            UdsClientActor { restarted: false, socket_path: socket_path.into(), tx: None }
        })
    }
}

impl Actor for UdsClientActor {
    type Context = Context<Self>;

    fn started(&mut self, ctx: &mut Self::Context) {
        info!("UdsClientActor started. Attempt connection to socket [{:?}]", &self.socket_path);

        let mut sleep_until = time::Instant::now();
        if self.restarted {
            sleep_until += time::Duration::new(1, 0)
        }
        let path = (&self.socket_path).clone();

        ctx.wait(
            async move {
                time::sleep_until(sleep_until).await;
                UnixStream::connect(path).await.map_err(|_| ())
            }
            .into_actor(self)
            .map(move |stream, act, ctx| match stream {
                Ok(stream) => {
                    info!("UdsClientActor connected to socket [{:?}]", &act.socket_path);
                    let (_r, w) = tokio::io::split(stream);
                    act.tx = Some(actix::io::FramedWrite::new(w, LinesCodec::new(), ctx));
                }
                Err(_) => {
                    warn!("UDS connection failed");
                    ctx.stop();
                }
            }),
        );
    }
}

impl actix::Supervised for UdsClientActor {
    fn restarting(&mut self, _ctx: &mut Context<UdsClientActor>) {
        info!("Restarting UdsClientActor");
        self.restarted = true;
    }
}

impl actix::io::WriteHandler<LinesCodecError> for UdsClientActor {}

impl Handler<EventMessage> for UdsClientActor {
    type Result = Result<(), TornadoCommonActorError>;

    fn handle(&mut self, msg: EventMessage, ctx: &mut Context<Self>) -> Self::Result {
<<<<<<< HEAD
        let _parent_span = msg.0.span.clone().entered();
        let trace_id = msg.0.event.trace_id.as_str();
        let _span = tracing::error_span!("UdsClientActor", trace_id).entered();
        trace!("UdsClientActor - Handling Event to be sent through UDS - {:?}", &msg.0.event);
=======
        let parent_span = msg.span.clone().entered();
        let trace_id = msg.event.get_trace_id_for_logging(Some(parent_span.context()).as_ref());
        let _span = tracing::error_span!("UdsClientActor", trace_id = trace_id.as_ref()).entered();

        trace!("UdsClientActor - Handling Event to be sent through UDS - {:?}", &msg.event);
>>>>>>> dad4acb9

        match &mut self.tx {
            Some(stream) => {
                let event = serde_json::to_string(&msg.0.event).map_err(|err| {
                    TornadoCommonActorError::SerdeError { message: format! {"{}", err} }
                })?;
                debug!("UdsClientActor - Publishing event");
                stream.write(event);
                Ok(())
            }
            None => {
                warn!("Uds connection not available");
                ctx.stop();
                Err(TornadoCommonActorError::ServerNotAvailableError {
                    address: format!("{:?}", self.socket_path),
                })
            }
        }
    }
}<|MERGE_RESOLUTION|>--- conflicted
+++ resolved
@@ -75,22 +75,15 @@
     type Result = Result<(), TornadoCommonActorError>;
 
     fn handle(&mut self, msg: EventMessage, ctx: &mut Context<Self>) -> Self::Result {
-<<<<<<< HEAD
-        let _parent_span = msg.0.span.clone().entered();
-        let trace_id = msg.0.event.trace_id.as_str();
-        let _span = tracing::error_span!("UdsClientActor", trace_id).entered();
-        trace!("UdsClientActor - Handling Event to be sent through UDS - {:?}", &msg.0.event);
-=======
         let parent_span = msg.span.clone().entered();
         let trace_id = msg.event.get_trace_id_for_logging(Some(parent_span.context()).as_ref());
         let _span = tracing::error_span!("UdsClientActor", trace_id = trace_id.as_ref()).entered();
 
         trace!("UdsClientActor - Handling Event to be sent through UDS - {:?}", &msg.event);
->>>>>>> dad4acb9
 
         match &mut self.tx {
             Some(stream) => {
-                let event = serde_json::to_string(&msg.0.event).map_err(|err| {
+                let event = serde_json::to_string(&msg.event).map_err(|err| {
                     TornadoCommonActorError::SerdeError { message: format! {"{}", err} }
                 })?;
                 debug!("UdsClientActor - Publishing event");
