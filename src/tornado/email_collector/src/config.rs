--- conflicted
+++ resolved
@@ -32,12 +32,8 @@
     pub tornado_event_socket_port: u16,
 }
 
-<<<<<<< HEAD
-pub fn build_config(config_file_path: &str) -> Result<CollectorConfig, ConfigError> {
-=======
 pub fn build_config(config_dir: &str) -> Result<CollectorConfig, ConfigError> {
     let config_file_path = format!("{}/{}", config_dir, "email_collector.toml");
->>>>>>> a6357f6f
     let mut s = Config::new();
     s.merge(File::with_name(&config_file_path))?;
     s.try_into()
