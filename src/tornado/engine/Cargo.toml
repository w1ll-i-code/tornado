[package]
name = "tornado_engine"
version = "0.0.1"
authors = [
    "Francesco Cina <mr.francesco.cina@gmail.com>"
]
edition = "2018"

[dependencies]
actix = "0.8"
<<<<<<< HEAD
actix-web = { version = "1.0.0", features=["ssl", "client"] }
actix-cors = "0.1.0"
=======
actix-cors = "0.1"
actix-web = { version = "1.0.5", features=["ssl", "client"] }
>>>>>>> a048b94a
base64 = "0.10"
chrono = "0.4"
clap = "2.33"
config_rs = { version = "0.9", package = "config" }
failure = "0.1"
failure_derive = "0.1"
futures = "0.1"
http = "0.1"
log = "0.4"
num_cpus = "1.8"
openssl = "0.10"
serde = "1.0"
serde_json = "1.0"
serde_derive = "1.0"
tokio = "0.1"
tokio-codec = "0.1"
tokio-uds = "0.2"
tornado_common = { path = "../common", version = "0.0.1" }
tornado_common_api = { path = "../../common/api", version = "0.0.1" }
tornado_common_logger = { path = "../../common/logger", version = "0.0.1" }
tornado_collector_common = { path = "../../collector/common", version = "0.0.1" }
tornado_collector_json = { path = "../../collector/json", version = "0.0.1" }
tornado_engine_backend = { path = "../engine_backend", version = "0.0.1" }
tornado_engine_matcher = { path = "../../engine/matcher", version = "0.0.1" }
tornado_executor_archive = { path = "../../executor/archive", version = "0.0.1" }
tornado_executor_common = { path = "../../executor/common", version = "0.0.1" }
tornado_executor_icinga2 = { path = "../../executor/icinga2", version = "0.0.1" }
tornado_executor_script = { path = "../../executor/script", version = "0.0.1" }
tornado_network_common = { path = "../../network/common", version = "0.0.1" }


[dev-dependencies]
lazy_static = "1.0"
maplit = "1.0"<|MERGE_RESOLUTION|>--- conflicted
+++ resolved
@@ -8,13 +8,8 @@
 
 [dependencies]
 actix = "0.8"
-<<<<<<< HEAD
-actix-web = { version = "1.0.0", features=["ssl", "client"] }
-actix-cors = "0.1.0"
-=======
 actix-cors = "0.1"
 actix-web = { version = "1.0.5", features=["ssl", "client"] }
->>>>>>> a048b94a
 base64 = "0.10"
 chrono = "0.4"
 clap = "2.33"
