<template>
  <div>
<<<<<<< HEAD
    <Tree class="wptree" :data="treeData" :key="Math.random()">
      <Placeholder>Your processing tree has no nodes.</Placeholder>
    </Tree>
    <!-- <DisplayAsJson :obj="treeData"/> -->
=======
    <Tree class="wptree" :data="treeData" :key="Math.random()"/>
    <DisplayAsJson :obj="treeData"/>
>>>>>>> 0ca70383
  </div>
</template>

<script lang="ts">
import { Component, Prop, Vue } from 'vue-property-decorator';
import DisplayAsJson from '@/components/DisplayAsJson.vue';
import { MatcherConfigDto } from '../generated/dto';
import { Patterns } from 'wp-design-system';

@Component({
  components: {
    DisplayAsJson,
  },
})
export default class ProcessingTree extends Vue {
  @Prop() public tree!: MatcherConfigDto;

  public count = 0;

  get treeData(): Patterns.TreeData {
<<<<<<< HEAD
    const treeCard: Patterns.TreeCard = this.toTreeNode('root', this.count++, this.tree);
=======
    const treeCard: Patterns.TreeCard = this.toTreeNode('root', this.tree);
    // console.log(`count: ${this.count}`);
    // console.log(treeCard);
>>>>>>> 0ca70383
    return {cards: [treeCard]};
  }

  private toTreeNode(name: string, node: MatcherConfigDto): Patterns.TreeCard {
    if (node.type === 'Filter') {
      const treeNode: Patterns.TreeCard = {
        active: false,
        id: this.count++,
        title: `${name} ${node.filter.name}`,
        description: node.filter.description,
        actions: [],
        children: [],
      };

      Object.keys(node.nodes).forEach((key) => {
        treeNode.children.push(this.toTreeNode(key, node.nodes[key]));
      });

      return treeNode;
    } else {
      const treeNode: Patterns.TreeCard = {
        id: this.count++,
        active: false,
        title: `${name}`,
        description: ``,
        actions: [],
        children: [],
        info: {
          field1: 'Rule set',
          field2: `${node.rules.length} rules`,
        },
      };
      return treeNode;
    }
  }
}
</script><|MERGE_RESOLUTION|>--- conflicted
+++ resolved
@@ -1,14 +1,9 @@
 <template>
   <div>
-<<<<<<< HEAD
     <Tree class="wptree" :data="treeData" :key="Math.random()">
       <Placeholder>Your processing tree has no nodes.</Placeholder>
     </Tree>
     <!-- <DisplayAsJson :obj="treeData"/> -->
-=======
-    <Tree class="wptree" :data="treeData" :key="Math.random()"/>
-    <DisplayAsJson :obj="treeData"/>
->>>>>>> 0ca70383
   </div>
 </template>
 
@@ -29,13 +24,7 @@
   public count = 0;
 
   get treeData(): Patterns.TreeData {
-<<<<<<< HEAD
-    const treeCard: Patterns.TreeCard = this.toTreeNode('root', this.count++, this.tree);
-=======
     const treeCard: Patterns.TreeCard = this.toTreeNode('root', this.tree);
-    // console.log(`count: ${this.count}`);
-    // console.log(treeCard);
->>>>>>> 0ca70383
     return {cards: [treeCard]};
   }
 
